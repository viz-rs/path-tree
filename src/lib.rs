//! path-tree is a lightweight high performance HTTP request router for Rust.
//!
//! # Example
//!
//! ```
//! use path_tree::PathTree;
//!
//! /*
//! / •0
//! ├── api/
//! │   └── + •13
//! ├── login •1
//! ├── public/
//! │   └── ** •7
//! ├── s
//! │   ├── ettings •3
//! │   │   └── /
//! │   │       └── : •4
//! │   └── ignup •2
//! └── : •5
//!     └── /
//!         └── : •6
//!             └── /
//!                 ├── actions/
//!                 │   └── :
//!                 │       └── \:
//!                 │           └── : •10
//!                 ├── releases/download/
//!                 │   └── :
//!                 │       └── /
//!                 │           └── :
//!                 │               └── .
//!                 │                   └── : •8
//!                 ├── tags/
//!                 │   └── :
//!                 │       └── -
//!                 │           └── :
//!                 │               └── -
//!                 │                   └── : •9
//!                 ├── : •11
//!                 └── ** •12
//! */
//! let mut tree = PathTree::new();
//!
//! tree.insert("/", 0);
//! tree.insert("/login", 1);
//! tree.insert("/signup", 2);
//! tree.insert("/settings", 3);
//! tree.insert("/settings/:page", 4);
//! tree.insert("/:user", 5);
//! tree.insert("/:user/:repo", 6);
//! tree.insert("/public/:any*", 7);
//! tree.insert("/:org/:repo/releases/download/:tag/:filename.:ext", 8);
//! tree.insert("/:org/:repo/tags/:day-:month-:year", 9);
//! tree.insert("/:org/:repo/actions/:name\\::verb", 10);
//! tree.insert("/:org/:repo/:page", 11);
//! tree.insert("/:org/:repo/*", 12);
//! tree.insert("/api/+", 13);
//!
//! let r = tree.find("/").unwrap();
//! assert_eq!(r.value, &0);
//! assert_eq!(r.params(), vec![]);
//!
//! let r = tree.find("/login").unwrap();
//! assert_eq!(r.value, &1);
//! assert_eq!(r.params(), vec![]);
//!
//! let r = tree.find("/settings/admin").unwrap();
//! assert_eq!(r.value, &4);
//! assert_eq!(r.params(), vec![("page", "admin")]);
//!
//! let r = tree.find("/viz-rs").unwrap();
//! assert_eq!(r.value, &5);
//! assert_eq!(r.params(), vec![("user", "viz-rs")]);
//!
//! let r = tree.find("/viz-rs/path-tree").unwrap();
//! assert_eq!(r.value, &6);
//! assert_eq!(r.params(), vec![("user", "viz-rs"), ("repo", "path-tree")]);
//!
//! let r = tree.find("/rust-lang/rust-analyzer/releases/download/2022-09-12/rust-analyzer-aarch64-apple-darwin.gz").unwrap();
//! assert_eq!(r.value, &8);
//! assert_eq!(
//!     r.params(),
//!     vec![
//!         ("org", "rust-lang"),
//!         ("repo", "rust-analyzer"),
//!         ("tag", "2022-09-12"),
//!         ("filename", "rust-analyzer-aarch64-apple-darwin"),
//!         ("ext", "gz")
//!     ]
//! );
//!
//! let r = tree.find("/rust-lang/rust-analyzer/tags/2022-09-12").unwrap();
//! assert_eq!(r.value, &9);
//! assert_eq!(
//!     r.params(),
//!     vec![
//!         ("org", "rust-lang"),
//!         ("repo", "rust-analyzer"),
//!         ("day", "2022"),
//!         ("month", "09"),
//!         ("year", "12")
//!     ]
//! );
//!
//! let r = tree.find("/rust-lang/rust-analyzer/actions/ci:bench").unwrap();
//! assert_eq!(r.value, &10);
//! assert_eq!(
//!     r.params(),
//!     vec![
//!         ("org", "rust-lang"),
//!         ("repo", "rust-analyzer"),
//!         ("name", "ci"),
//!         ("verb", "bench"),
//!     ]
//! );
//!
//! let r = tree.find("/rust-lang/rust-analyzer/stargazers").unwrap();
//! assert_eq!(r.value, &11);
//! assert_eq!(r.params(), vec![("org", "rust-lang"), ("repo", "rust-analyzer"), ("page", "stargazers")]);
//!
//! let r = tree.find("/rust-lang/rust-analyzer/stargazers/404").unwrap();
//! assert_eq!(r.value, &12);
//! assert_eq!(r.params(), vec![("org", "rust-lang"), ("repo", "rust-analyzer"), ("*1", "stargazers/404")]);
//!
//! let r = tree.find("/public/js/main.js").unwrap();
//! assert_eq!(r.value, &7);
//! assert_eq!(r.params(), vec![("any", "js/main.js")]);
//!
//! let r = tree.find("/api/v1").unwrap();
//! assert_eq!(r.value, &13);
//! assert_eq!(r.params(), vec![("+1", "v1")]);
//! ```

#![forbid(unsafe_code)]
#![warn(rust_2018_idioms, unreachable_pub)]

use std::str::from_utf8;

use smallvec::SmallVec;

mod node;
mod parser;

pub use node::{Node, NodeKind};
pub use parser::{Kind, Parser, Piece, Position};

#[derive(Debug)]
pub struct PathTree<T> {
    id: usize,
    routes: Vec<(T, Vec<Piece>)>,
    pub node: Node<usize>,
}

impl<T> Default for PathTree<T> {
    fn default() -> Self {
        Self::new()
    }
}

impl<T> PathTree<T> {
    pub fn new() -> Self {
        Self {
            id: 0,
            routes: Vec::new(),
            node: Node::new(NodeKind::String("".as_bytes().to_vec()), None),
        }
    }

<<<<<<< HEAD
    pub fn insert(&mut self, path: &str, value: T) -> &mut Self {
=======
    pub fn insert(&mut self, path: &'a str, value: T) -> usize {
>>>>>>> 6c0b8469
        if path.is_empty() {
            return self.id;
        }

        let mut node = &mut self.node;
        let pieces = Parser::new(path).collect::<Vec<_>>();

        for piece in &pieces {
            match piece {
                Piece::String(s) => {
                    node = node.insert_bytes(&s[..]);
                }
                Piece::Parameter(_, k) => {
                    node = node.insert_parameter(*k);
                }
            }
        }

        self.routes.push((value, pieces));
        if let Some(id) = node.value {
            id
        } else {
            let id = self.id;
            node.value = Some(id);
            self.id += 1;
            id
        }
    }

    pub fn find<'b>(&self, path: &'b str) -> Option<Path<'_, 'b, T>> {
        let bytes = path.as_bytes();
        self.node.find(bytes).and_then(|(id, ranges)| {
            self.get_route(*id).map(|(value, pieces)| {
                Path {
                    id,
                    value,
                    pieces,
                    // opt!
                    raws: ranges
                        .into_iter()
                        .map(|r| from_utf8(&bytes[r]).unwrap())
                        .rev()
                        .collect(),
                }
            })
        })
    }

    #[inline]
    pub fn get_route(&self, index: usize) -> Option<&(T, Vec<Piece>)> {
        self.routes.get(index)
    }

    /// Generates URL
    pub fn url_for(&self, index: usize, params: &[&str]) -> Option<String> {
        self.get_route(index).map(|(_, pieces)| {
            let mut bytes = Vec::new();
            let mut iter = params.iter();

            pieces.iter().for_each(|piece| match piece {
                Piece::String(s) => {
                    bytes.extend_from_slice(s);
                }
                Piece::Parameter(_, _) => {
                    if let Some(s) = iter.next() {
                        bytes.extend_from_slice(s.as_bytes());
                    }
                }
            });

            String::from_utf8_lossy(&bytes).to_string()
        })
    }
}

#[derive(Debug, PartialEq, Eq)]
pub struct Path<'a, 'b, T> {
    pub id: &'a usize,
    pub value: &'a T,
    pub pieces: &'a [Piece],
    pub raws: SmallVec<[&'b str; 4]>,
}

impl<'a, 'b, T> Path<'a, 'b, T> {
    pub fn pattern(&self) -> String {
        let mut bytes = Vec::new();

        for piece in self.pieces {
            match piece {
                Piece::String(s) => {
                    if s == b":" || s == b"+" || s == b"?" {
                        bytes.push(b'\\');
                    }
                    bytes.extend_from_slice(s);
                }
                Piece::Parameter(p, k) => match p {
                    Position::Index(_, _) => {
                        if *k == Kind::OneOrMore {
                            bytes.push(b'+');
                        } else if *k == Kind::ZeroOrMore || *k == Kind::ZeroOrMoreSegment {
                            bytes.push(b'*');
                        }
                    }
                    Position::Named(n) => match k {
                        Kind::Normal | Kind::Optional | Kind::OptionalSegment => {
                            bytes.push(b':');
                            bytes.extend_from_slice(n);
                            if *k == Kind::Optional || *k == Kind::OptionalSegment {
                                bytes.push(b'?');
                            }
                        }
                        Kind::OneOrMore => {
                            bytes.push(b'+');
                            bytes.extend_from_slice(n);
                        }
                        Kind::ZeroOrMore | Kind::ZeroOrMoreSegment => {
                            bytes.push(b'*');
                            bytes.extend_from_slice(n);
                        }
                    },
                },
            }
        }

        String::from_utf8_lossy(&bytes).to_string()
    }

    pub fn params(&self) -> Vec<(&'a str, &'b str)> {
        self.pieces
            .iter()
            .filter_map(|piece| match piece {
                Piece::String(_) => None,
                Piece::Parameter(p, _) => from_utf8(match p {
                    Position::Index(_, n) => n,
                    Position::Named(n) => n,
                })
                .ok(),
            })
            .zip(self.raws.iter().copied())
            .collect()
    }
}<|MERGE_RESOLUTION|>--- conflicted
+++ resolved
@@ -167,11 +167,7 @@
         }
     }
 
-<<<<<<< HEAD
-    pub fn insert(&mut self, path: &str, value: T) -> &mut Self {
-=======
     pub fn insert(&mut self, path: &'a str, value: T) -> usize {
->>>>>>> 6c0b8469
         if path.is_empty() {
             return self.id;
         }
